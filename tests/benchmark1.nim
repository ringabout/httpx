--- conflicted
+++ resolved
@@ -10,18 +10,9 @@
       const data = $(%*{"message": "Hello, World!"})
       req.send(Http200, data)
     of "/plaintext":
-      let data = req.body.get()[^20..^1]
+      let data = $req.body.get().len
       #const data = "Hello, World!"
       const headers = "Content-Type: text/plain"
-<<<<<<< HEAD
-=======
-      proc doThing() {.async.} =
-        await sleepAsync(1000)
-        echo "Late"
-      asyncCheck doThing()
-      #poll(0)
-      echo "GOT REQUEST"
->>>>>>> 6d2bfb93
       req.send(Http200, data, headers)
     else:
       req.send(Http404)
